import calendar
from datetime import datetime
import logging
import os, sys
import pickle
import re, string

from lxml import etree
from lxml import objectify

from django.db import models
from django.utils import timezone
from django.conf import settings

from popit.models import Person, ApiInstance
from speeches.models import Section, Speech, Speaker
from popit_resolver.resolve import SetupEntities, ResolvePopitName
from django.core.exceptions import ImproperlyConfigured

logger = logging.getLogger(__name__)
name_rx = re.compile(r'^(\w+) (.*?)( \((\w+)\))?$')

class SpeechImportException (Exception):
    pass

class ImporterBase (object):

    def __init__(self, instance=None, commit=True, ai = None, **kwargs):
        self.instance = instance
        self.commit = commit
        self.start_date = None
        self.title = '(untitled)'
        self.popit_url = settings.POPIT_API_URL

        if not self.popit_url:
            raise ImproperlyConfigured("POPIT_API_URL was not set")

        # TODO get this url from the AN document, or from config/parameter
        if ai:
            self.ai = ai
        else:
            self.ai, _ = ApiInstance.objects.get_or_create(url=self.popit_url)
        self.use_cache = True

        self.person_cache = {}
        self.speakers_count   = 0
        self.speakers_matched = 0
        self.speakers     = {}

        self.resolver = None

    def init_popit_data(self):
        SetupEntities(self.popit_url).init_popit_data()

    def set_resolver_for_date(self, date_string='', date=None):
        self.resolver = ResolvePopitName(
                date = date,
                date_string = date_string)

    def make(self, cls, **kwargs):
        if cls == Speech:
<<<<<<< HEAD
            args['title'] = args.get('title', self.title)
            if 'start_date' not in args:
                args['start_date'] = self.start_date
=======
            kwargs['title'] = kwargs.get('title', self.title)
            kwargs['start_date'] = self.start_date
>>>>>>> 8b23621d

        s = cls(instance=self.instance, **kwargs)
        if self.commit:
            s.save()
        elif s.title:
            logger.info(s.title)
        return s

    def get_person(self, name):
        cached = self.person_cache.get(name, None)
        if cached:
            return cached

        display_name = name or '(narrative)'

        speaker = None
        popit_person = None

        if name:
            self.speakers_count += 1
            popit_person = self.resolver.get_person(display_name)

            if popit_person:
                self.speakers_matched += 1
                try:
                    speaker = Speaker.objects.get(
                        instance = self.instance,
                        person = popit_person)
                except Speaker.DoesNotExist:
                    pass
            else:
                logger.info(" - Failed to get user %s" % display_name)

        if not speaker:
            speaker, _ = Speaker.objects.get_or_create(
                instance = self.instance,
                name = display_name)

            if popit_person:
                speaker.person = popit_person
                speaker.save()

        self.person_cache[name] = speaker
        return speaker<|MERGE_RESOLUTION|>--- conflicted
+++ resolved
@@ -59,14 +59,9 @@
 
     def make(self, cls, **kwargs):
         if cls == Speech:
-<<<<<<< HEAD
-            args['title'] = args.get('title', self.title)
-            if 'start_date' not in args:
-                args['start_date'] = self.start_date
-=======
             kwargs['title'] = kwargs.get('title', self.title)
-            kwargs['start_date'] = self.start_date
->>>>>>> 8b23621d
+            if 'start_date' not in kwargs:
+                kwargs['start_date'] = self.start_date
 
         s = cls(instance=self.instance, **kwargs)
         if self.commit:
