{% extends 'base.html' %}
{% load url from future %}
{% load i18n %}
{% load staticfiles %}
{% load bleach_tags %}

{% block extra_headers %}
{% if object.celery_task_id %}
    <meta http-equiv="refresh" content="5">
{% endif %}
{% endblock %}

{% block title %}
    {% if object.title %}
        {{ object.title }}
    {% else %}
        &#8220;{{ object.summary|striptags }}&#8221;
    {% endif %}
{% endblock %}

{% block content %}

{% if object.celery_task_id %}
<div class="page-header">
    <p class="lead">{% trans "Please wait, audio is being transcribed. This page will automatically refresh in 5 seconds..." %}</p>
    {% include "speeches/_speech_user_actions.html" %}
<<<<<<< HEAD

    <h1>
        {% if object.title %}
            {{ object.title }}
        {% else %}
            &#8220;{{ object.summary|bleach }}&#8221;
        {% endif %}
    </h1>

    <p class="lead muted">
        <small>Statement made by </small>
        {% if object.speaker %}
            <a href="{% url "speeches:speaker-view" object.speaker.id32 object.speaker.slug %}">{{ object.speaker }}</a>
        {% else %}
            Unknown speaker
        {% endif %}
        <small> on </small>
        {% if object.start_date %}
            {{ object.start_date }}
        {% else %}
            Unknown date
        {% endif %}

        {% if object.location %}
            <br /><small>{% trans "Location:" %} </small>{{ object.location }}
        {% endif %}
    </p>

=======
>>>>>>> f20448b9
</div>
{% else %}
<div class="single-speech-layout">
    <div class="single-speech-layout__speech-column">
            <div class="speech speech-single-speech">
              {% if speech.speaker %}
                <div class="speech-single-speech__speaker-portrait">
                <img src="{% if speech.speaker.person.image %}
                  {{ speech.speaker.person.image }} {% else %} {% static "speeches/i/a.png" %} {% endif %}"
                  style="border-color: #{{ speech.speaker.colour }}; background-color: #{{ speech.speaker.colour }};" alt=""  class="speaker-portrait speaker-portrait--left round-image speaker-portrait--large">
                </div>
              {% endif %}
                <div class="speech__meta-data">
                    {% if object.speaker %}
                        <span class="speech__meta-data__speaker-name">
                            <a href="{% url "speeches:speaker-view" object.speaker.id %}">{{ object.speaker }}</a>
                        </span>
                    {% else %}
                        Unknown speaker
                    {% endif %}
                    {% if object.start_date %}
                        <span class="speech__meta-data__date">
                            {{ object.start_date }}
                        </span>
                    {% endif %}

                    {% if object.location %}
                       <small>{% trans "Location:" %} </small>{{ object.location }}
                    {% endif %}

                </div>
              {% if object.audio %}
                <p>
                    <audio id="the-audio" src="{{ MEDIA_URL }}{{ object.audio }}" controls></audio>
                    <script>
                        var a = $('#the-audio'), ae = a[0];
                        if (ae.playbackRate) {
                            $('<label><input type="checkbox" id="speed"> Play at half speed (experimental)</label>').insertAfter(a);
                            $('#speed').click(function(){
                                ae.playbackRate = 1.5 - ae.playbackRate;
                            });
                        }
                    </script>
                </p>
              {% endif %}

              {% if object.text %}
                <div class="speech__content speech__content-single-speech">
                    {{ object.text|bleach|linebreaks }}
                </div>
              {% endif %}
                {% if object.section %}
                    {% include "speeches/_breadcrumbs.html" with section=object.section all=1 %}
                {% endif %}
                <div class="speech__links">
                    {% if object.section %}
                      <a title="Link in context" href="{% url 'speeches:section-view' object.section.get_path %}#s{{ object.id }}"><i class="speech-icon icon-link-in-context"></i>{% trans "Link in context" %}</a>
                    {% endif %}
                      <a title="Link" href="{{ object.source_url }}"><i class="speech-icon icon-link"></i>{% trans "Link" %}</a>
                  </div>

            </div> <!-- ./speech -->

            {% with next=speech.get_next_speech previous=speech.get_previous_speech %}
              {% if previous or next %}
                <div class="speech-navigation">
                  {% if previous %}
                   <a href="{% url "speeches:speech-view" previous.id %}" class="button speech-navigation__button">&laquo; {{ previous.summary|bleach }}</a>
                  {% endif %}
                  {% if next %}
                    <a href="{% url "speeches:speech-view" next.id %}" class="button speech-navigation__button">{{ next.summary|bleach }} &raquo;</a>
                  {% endif %}
                </div>
              {% endif %}
            {% endwith %}
        </div>
    </div>

{% endif %}

{% endblock %}<|MERGE_RESOLUTION|>--- conflicted
+++ resolved
@@ -24,37 +24,6 @@
 <div class="page-header">
     <p class="lead">{% trans "Please wait, audio is being transcribed. This page will automatically refresh in 5 seconds..." %}</p>
     {% include "speeches/_speech_user_actions.html" %}
-<<<<<<< HEAD
-
-    <h1>
-        {% if object.title %}
-            {{ object.title }}
-        {% else %}
-            &#8220;{{ object.summary|bleach }}&#8221;
-        {% endif %}
-    </h1>
-
-    <p class="lead muted">
-        <small>Statement made by </small>
-        {% if object.speaker %}
-            <a href="{% url "speeches:speaker-view" object.speaker.id32 object.speaker.slug %}">{{ object.speaker }}</a>
-        {% else %}
-            Unknown speaker
-        {% endif %}
-        <small> on </small>
-        {% if object.start_date %}
-            {{ object.start_date }}
-        {% else %}
-            Unknown date
-        {% endif %}
-
-        {% if object.location %}
-            <br /><small>{% trans "Location:" %} </small>{{ object.location }}
-        {% endif %}
-    </p>
-
-=======
->>>>>>> f20448b9
 </div>
 {% else %}
 <div class="single-speech-layout">
@@ -70,7 +39,7 @@
                 <div class="speech__meta-data">
                     {% if object.speaker %}
                         <span class="speech__meta-data__speaker-name">
-                            <a href="{% url "speeches:speaker-view" object.speaker.id %}">{{ object.speaker }}</a>
+                            <a href="{% url "speeches:speaker-view" object.speaker.id32 object.speaker.slug %}">{{ object.speaker }}</a>
                         </span>
                     {% else %}
                         Unknown speaker
